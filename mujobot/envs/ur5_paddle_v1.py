from __future__ import annotations
from typing import Any

import gymnasium as gym
from gymnasium.core import ObsType, ActType, SupportsFloat, RenderFrame
#from gymnasium.envs.mujoco import MujocoEnv
from mujobot.envs.mujoco_env import MujocoEnv
import mujoco
import numpy as np
import math
import os

class UR5PaddleEnv(MujocoEnv):

    metadata = {
        "render_modes": ["human", "rgb_array", "depth_array", "rgbd_tuple",],
    }

    def __init__(self, **kwargs):

        default_camera_config = {
            "distance": 2.5,
            "elevation": -30.0,
            "azimuth": 90.0,
            "lookat": [0.0, 0.0, 0.6],
        }

        screen_width = screen_height = 800

        MujocoEnv.__init__(
            self,
            model_path=os.path.dirname(os.path.abspath(__file__)) + "/ur5_paddle/scene.xml",
            frame_skip=5,
            observation_space=None,
            default_camera_config=default_camera_config,
            width=screen_width,
            height=screen_height,
            **kwargs,
        )

        self.metadata = {
            "render_modes": [
                "human",
                "rgb_array",
                "depth_array",
                "rgbd_tuple",
            ],
            "render_fps": int(np.round(1.0 / self.dt)),
        }

        # Create a data structure to hold the simulation state
        #self.data = mujoco.MjData(self.model)

        # Target pos, current pos of ee, joint positions
        self.observation_space = gym.spaces.Box(low=np.array([-2]*3 + [-2*math.pi]*6, dtype=np.float32), high=np.array([+2]*3 + [+2*math.pi]*6, dtype=np.float32), shape=(9,))

        # Action space is 6 joint angles and the gripper open/close level (0 to 1)
        action_max = 2*math.pi / 36
        self.action_space = gym.spaces.Box(low=np.array([-action_max]*6, dtype=np.float32), high=np.array([+action_max]*6, dtype=np.float32), shape=(6,))
        self.ball_id = mujoco.mj_name2id(self.model, mujoco.mjtObj.mjOBJ_SITE, "ball")
        self.paddle_id = mujoco.mj_name2id(self.model, mujoco.mjtObj.mjOBJ_SITE, "paddle")


    def reset_model(self):
        self.data.qpos[0:6] = [math.pi/2, -math.pi/2, 0, 0, 0, 0]
        # Starting position
        self.data.ctrl[0:6] = [math.pi/2, -math.pi/2, 0, 0, 0, 0]
        self.data.ctrl[6] = 255  # Gripper closed
        self.initial_position = self.data.qpos[0:6].copy()

<<<<<<< HEAD
        # Set the new position of the ball 
        random_diff = np.random.uniform(low=[-0.05, -0.10, 0], high=[+0.05, +0.02, 0])
        random_diff[2] = +0.1
=======
        # Set random position of the ball 
        random_diff = np.random.uniform(low=[-0.05, -0.10, 0], high=[+0.05, +0.05, 0])
>>>>>>> da5de8f5
        ball_joint_id = mujoco.mj_name2id(self.model, mujoco.mjtObj.mjOBJ_JOINT, "ball_joint")
        qpos_idx = self.model.jnt_qposadr[ball_joint_id]  # Get the index in qpos
        self.data.qpos[qpos_idx:qpos_idx+3] += random_diff

<<<<<<< HEAD
        ball_dof = self.model.body_dofadr[self.ball_id]  # Index of velocity in `qvel`
        # Assign a random velocity (linear + angular)
        random_linear_velocity = np.random.uniform(-0.5, 0.5, size=3)  # Random velocity in x, y, z
        random_angular_velocity = np.random.uniform(-0.5, 0.5, size=3)  # Random spin
        random_linear_velocity[2] = 0  # No z-velocity
=======
        # Set random speed of the ball
        # Ensure we get the correct `qvel` indices
        ball_dof = self.model.body_dofadr[self.ball_id]  # Index of velocity in `qvel`

        # Assign a random velocity (linear + angular)
        random_linear_velocity = np.random.uniform(-0.5, 0.5, size=3)  # Random velocity in x, y, z
        random_angular_velocity = np.random.uniform(-1, +1, size=3)  # Random spin
        random_linear_velocity[2] = 0 # No vertical velocity
>>>>>>> da5de8f5

        # Set the velocity in `qvel`
        self.data.qvel[ball_dof : ball_dof + 3] = random_linear_velocity  # Set linear velocity
        self.data.qvel[ball_dof + 3 : ball_dof + 6] = random_angular_velocity  # Set angular velocity

        return self.get_observation()

    def wait_until_stable(self, control, sim_steps=5, tolerance=1e-1):
        joint_pos = np.array(self.data.qpos[0:6], dtype=np.float32)

        for _ in range(sim_steps):
            self.do_simulation(control, self.frame_skip)
            if self.render_mode == "human":
                self.render()
            new_joint_pos = np.array(self.data.qpos[0:6], dtype=np.float32)

            if np.linalg.norm(new_joint_pos - joint_pos, ord=np.inf) < tolerance:
                return True
            
            joint_pos = new_joint_pos
            print(".", end="")
        print("Warning: The robot configuration did not stabilize")
        return False

    def step(self, action: ActType) -> tuple[ObsType, SupportsFloat, bool, bool, dict[str, Any]]:
        assert self.action_space.contains(action), f"Invalid Action: {action}"

        new_control = np.array(self.data.qpos[0:6], np.float32) + np.array(action[0:6], np.float32)
        new_control = np.clip(new_control, -2*math.pi, +2*math.pi) # Clip final configuration to be within limits
        new_control = np.append(new_control, 255) # Gripper closed at all times

        self.do_simulation(new_control, self.frame_skip)

        ball_pos = self.get_ball_position()
        paddle_pos = self.get_paddle_position()
        distance = np.linalg.norm(paddle_pos - ball_pos)
        reward = +1 # Keep alive reward
<<<<<<< HEAD
        ee_height = self.data.site_xpos[self.paddle_id][2]
        reward += ee_height - 0.6 # Reward for keeping the paddle at a certain height
        initial_position_offset = np.linalg.norm(self.data.qpos[0:6] - self.initial_position)
        #if initial_position_offset > 0.5:
        #    reward -= initial_position_offset # Penalize for moving away from the initial position
=======
        reward += paddle_pos[2] - 0.7 # Reward for keeping the paddle high
>>>>>>> da5de8f5
        terminated = False
        if ball_pos[2] < paddle_pos[2] - 0.1 or distance > 2: # Ball on the ground or too low, or jumped away fallen
            print("Ball fell!")
            reward = -500
            terminated= True
        truncated = False
        obs = self.get_observation()
        info = {}
        if self.render_mode == "human":
            self.render()
            time.sleep(0.003)
        return obs, reward, terminated, truncated, info

    def get_observation(self):
        ball_pos = self.get_ball_position()
        paddle_pos = self.get_paddle_position() # Geometrical center of the paddle
        pos_diff = paddle_pos - ball_pos
        joint_pos = self.data.qpos[0:6]
        return np.concatenate((pos_diff, joint_pos), dtype=np.float32)

    def get_ee_pose(self):
        pinch_name = "pinch"
        pinch_id = mujoco.mj_name2id(self.model, mujoco.mjtObj.mjOBJ_BODY, pinch_name)
        ee_pos_absolute = self.data.site_xpos[pinch_id]
        rotation_matrix = self.data.xmat[pinch_id].reshape(3, 3)  # Extract 3×3 rotation matrix
        quat = [0]*4  # Convert to quaternion (x, y, z, w)

        # site_* methods to access global coordinates, other * methods (xpos, xquat) access local coordinates
        return ee_pos_absolute, quat
    
    def get_ball_position(self):
        return self.data.geom_xpos[self.ball_id]
    
    def get_paddle_position(self):
        return self.data.site_xpos[self.paddle_id]
        

import time
import mujobot
if __name__ == "__main__":
    env = gym.make("mujobot/ur5-paddle-v1", render_mode="human")
    for _ in range(100):
        print("Resetting")
        obs = env.reset()
        for _ in range(1000):
            action = [0]*6
            obs, reward, terminated, truncated, info = env.step(action)
            env.render()
    env.close()<|MERGE_RESOLUTION|>--- conflicted
+++ resolved
@@ -68,34 +68,18 @@
         self.data.ctrl[6] = 255  # Gripper closed
         self.initial_position = self.data.qpos[0:6].copy()
 
-<<<<<<< HEAD
         # Set the new position of the ball 
         random_diff = np.random.uniform(low=[-0.05, -0.10, 0], high=[+0.05, +0.02, 0])
         random_diff[2] = +0.1
-=======
-        # Set random position of the ball 
-        random_diff = np.random.uniform(low=[-0.05, -0.10, 0], high=[+0.05, +0.05, 0])
->>>>>>> da5de8f5
         ball_joint_id = mujoco.mj_name2id(self.model, mujoco.mjtObj.mjOBJ_JOINT, "ball_joint")
         qpos_idx = self.model.jnt_qposadr[ball_joint_id]  # Get the index in qpos
         self.data.qpos[qpos_idx:qpos_idx+3] += random_diff
 
-<<<<<<< HEAD
         ball_dof = self.model.body_dofadr[self.ball_id]  # Index of velocity in `qvel`
         # Assign a random velocity (linear + angular)
         random_linear_velocity = np.random.uniform(-0.5, 0.5, size=3)  # Random velocity in x, y, z
         random_angular_velocity = np.random.uniform(-0.5, 0.5, size=3)  # Random spin
         random_linear_velocity[2] = 0  # No z-velocity
-=======
-        # Set random speed of the ball
-        # Ensure we get the correct `qvel` indices
-        ball_dof = self.model.body_dofadr[self.ball_id]  # Index of velocity in `qvel`
-
-        # Assign a random velocity (linear + angular)
-        random_linear_velocity = np.random.uniform(-0.5, 0.5, size=3)  # Random velocity in x, y, z
-        random_angular_velocity = np.random.uniform(-1, +1, size=3)  # Random spin
-        random_linear_velocity[2] = 0 # No vertical velocity
->>>>>>> da5de8f5
 
         # Set the velocity in `qvel`
         self.data.qvel[ball_dof : ball_dof + 3] = random_linear_velocity  # Set linear velocity
@@ -133,15 +117,7 @@
         paddle_pos = self.get_paddle_position()
         distance = np.linalg.norm(paddle_pos - ball_pos)
         reward = +1 # Keep alive reward
-<<<<<<< HEAD
-        ee_height = self.data.site_xpos[self.paddle_id][2]
-        reward += ee_height - 0.6 # Reward for keeping the paddle at a certain height
-        initial_position_offset = np.linalg.norm(self.data.qpos[0:6] - self.initial_position)
-        #if initial_position_offset > 0.5:
-        #    reward -= initial_position_offset # Penalize for moving away from the initial position
-=======
         reward += paddle_pos[2] - 0.7 # Reward for keeping the paddle high
->>>>>>> da5de8f5
         terminated = False
         if ball_pos[2] < paddle_pos[2] - 0.1 or distance > 2: # Ball on the ground or too low, or jumped away fallen
             print("Ball fell!")
